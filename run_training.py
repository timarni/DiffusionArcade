<<<<<<< HEAD
import torch
from diffusion.model import DiffusionModel, load_config


def main():
    config = load_config("config.yaml")

    device = torch.device("cuda" if torch.cuda.is_available() else "cpu")

    wandb_cfg = {
        "project": config["wandb"]["project"],
        "entity": config["wandb"]["entity"],
        "name": config["wandb"]["run_name"],
        "config": config
    }

    model = DiffusionModel(
        image_size=config['training_images']['image_size'],
        in_channels=config['training_images']['in_channels'],
        out_channels=config['training_images']['out_channels'],
        device=device,
        timesteps=config['training_images']['timesteps'],
        beta_schedule=config['training_images']['beta_schedule'],
        block_out_channels=tuple(config['model']['block_out_channels']),
        layers_per_block=config['model']['layers_per_block'],
        down_block_types=tuple(config['model']['down_block_types']),
        up_block_types=tuple(config['model']['up_block_types']),
        wandb_config=wandb_cfg,
    )

    # TODO: Initialize dataloaders here
    train_dataloader = None
    val_dataloader = None

    model.train(
        train_dataloader=train_dataloader,
        val_dataloader=val_dataloader,
        epochs=config['training_images']['epochs'],
        lr=config['training_images']['learning_rate'],
        wandb_config=config['wandb']
    )


if __name__ == "__main__":
    main()
=======
import argparse
import torch
import datetime

from src.diffusion.model import ConditionedDiffusionModel
from src.utils import login_huggingface, load_config
from src.diffusion.data_preprocessing import ContextFrameDataset
from torch.utils.data import random_split, DataLoader
from torchvision import transforms
from datasets import load_dataset
from pathlib import Path


RANDOM_SEED = 42
TEST_SIZE = 0.2


def get_args():
    parser = argparse.ArgumentParser(description="Train a latent diffusion model on Pong frames")
    
    parser.add_argument("--config", type=str, default="config.yaml", help="Path to the YAML config file")
    parser.add_argument("--model-name", type=str, default="conditioned_diffusion_unet", help="Base name (without extension) for the saved model")
    parser.add_argument("--output-dir", type=str, default="models", help="Directory where the final model `.pth` will be saved")
    parser.add_argument("--hf-org", type=str, default="DiffusionArcade", help="Hugging Face organization to push the model to")

    return parser.parse_args()


def main():
    args = get_args()

    print('Logging into HuggingFace...')
    login_huggingface()

    print("Loading dataset (this might take a while)...")
    raw_dataset = load_dataset("DiffusionArcade/Pong", split="train")

    print(f"Loading {args.config}...")
    config = load_config(args.config)

    device = torch.device("cuda" if torch.cuda.is_available() else "cpu")
    
    image_size = config['training_conditioned_images']['image_size']
    in_channels=config['training_conditioned_images']['in_channels']
    context_length = in_channels - 1
    
    preprocess = transforms.Compose([
        transforms.Resize((image_size, image_size)),
        transforms.Grayscale(),
        transforms.ToTensor(),
        transforms.Normalize([0.5], [0.5]), # Normalized between [-1, 1]
    ])
    
    context_dataset = ContextFrameDataset(raw_dataset, context_length=context_length, step=2, transform=preprocess)

    batch_size = config['training_conditioned_images']['batch_size']

    train_ds, val_ds = context_dataset.train_val_split(val_ratio=TEST_SIZE, random_seed=RANDOM_SEED)
    train_dataloader = DataLoader(train_ds, batch_size=batch_size, shuffle=True, drop_last=True)
    val_dataloader = DataLoader(val_ds, batch_size=batch_size, shuffle=False, drop_last=True)

    image_size=config['training_conditioned_images']['image_size']
    in_channels=config['training_conditioned_images']['in_channels']
    out_channels=config['training_conditioned_images']['out_channels']
    timesteps = config['training_conditioned_images']['timesteps']
    beta_schedule=config['training_conditioned_images']['beta_schedule']
    
    model = ConditionedDiffusionModel(
        image_size=image_size,
        in_channels=in_channels,
        out_channels=out_channels,
        device=device,
        timesteps=timesteps,
        beta_schedule=beta_schedule,
    )
    print("Model initialized successfully!")
    
    timestamp = datetime.datetime.now().strftime("%Y%m%d-%H%M%S")
    run_name = f"conditioned-{config['wandb']['run_name']}-{timestamp}"
    wandb_cfg = {
        "project": config["wandb"]["project"],
        "entity":  config["wandb"]["entity"],
        "name":    run_name,
        "config":  config
    }

    epochs = config["training_conditioned_images"]["epochs"]
    lr = config["training_conditioned_images"]["learning_rate"]

    print("Training the model...")
    train_losses, val_losses = model.train(
        train_dataloader=train_dataloader,
        val_dataloader=val_dataloader,
        epochs=epochs,
        lr=lr,
        wandb_config=wandb_cfg,
    )

    print("Saving and pushing model...")
    model.save(
        output_dir=args.output_dir,
        hf_org=args.hf_org,
        model_name=args.model_name
    )
    print("Done!")


if __name__ == "__main__":
    main()
>>>>>>> 0c7093f6
<|MERGE_RESOLUTION|>--- conflicted
+++ resolved
@@ -1,50 +1,3 @@
-<<<<<<< HEAD
-import torch
-from diffusion.model import DiffusionModel, load_config
-
-
-def main():
-    config = load_config("config.yaml")
-
-    device = torch.device("cuda" if torch.cuda.is_available() else "cpu")
-
-    wandb_cfg = {
-        "project": config["wandb"]["project"],
-        "entity": config["wandb"]["entity"],
-        "name": config["wandb"]["run_name"],
-        "config": config
-    }
-
-    model = DiffusionModel(
-        image_size=config['training_images']['image_size'],
-        in_channels=config['training_images']['in_channels'],
-        out_channels=config['training_images']['out_channels'],
-        device=device,
-        timesteps=config['training_images']['timesteps'],
-        beta_schedule=config['training_images']['beta_schedule'],
-        block_out_channels=tuple(config['model']['block_out_channels']),
-        layers_per_block=config['model']['layers_per_block'],
-        down_block_types=tuple(config['model']['down_block_types']),
-        up_block_types=tuple(config['model']['up_block_types']),
-        wandb_config=wandb_cfg,
-    )
-
-    # TODO: Initialize dataloaders here
-    train_dataloader = None
-    val_dataloader = None
-
-    model.train(
-        train_dataloader=train_dataloader,
-        val_dataloader=val_dataloader,
-        epochs=config['training_images']['epochs'],
-        lr=config['training_images']['learning_rate'],
-        wandb_config=config['wandb']
-    )
-
-
-if __name__ == "__main__":
-    main()
-=======
 import argparse
 import torch
 import datetime
@@ -154,4 +107,3 @@
 
 if __name__ == "__main__":
     main()
->>>>>>> 0c7093f6
