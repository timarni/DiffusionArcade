import os
import torch
import torch.nn.functional as F
import wandb
import yaml

<<<<<<< HEAD
from diffusers import UNet2DModel, DDIMScheduler, DDPMScheduler
=======
from diffusers import UNet2DModel, DDIMScheduler, AutoencoderKL
>>>>>>> 171861b2
from huggingface_hub import login
from dotenv import load_dotenv
from tqdm import tqdm


def login_huggingface():
    load_dotenv()

    token = os.environ.get("HF_ACCESS_TOKEN")

    if token is None:
        raise ValueError("HF_ACCESS_TOKEN environment variable not set. Please add it to your .env file.")
    login(token=token)


def load_config(config_path: str = "config.yaml"):
    """Load configuration from yaml file"""
    with open(config_path, 'r') as f:
        config = yaml.safe_load(f)
    return config


class DiffusionModel:
    """
    Training and inference methods for a diffusion model using UNet and DDIM scheduler.

    Forward process: add noise to images across timesteps according to a variance schedule.
    Reverse process: denoise starting from Gaussian noise to reconstruct samples.
    """
    def __init__(
        self,
        image_size: int,
        vae: AutoencoderKL,
        in_channels: int = 3,
        out_channels: int = 3,
        device: torch.device = None,
        timesteps: int = 1000,
        beta_schedule: str = "squaredcos_cap_v2",
        block_out_channels: tuple = (64, 128, 128, 256),
        layers_per_block: int = 2,
        down_block_types: tuple = (
            "DownBlock2D",
            "DownBlock2D",
            "AttnDownBlock2D",
            "AttnDownBlock2D",
        ),
        up_block_types: tuple = (
            "AttnUpBlock2D",
            "AttnUpBlock2D",
            "UpBlock2D",
            "UpBlock2D",
        ),
    ):
        """
        Initialize the UNet model and DDIM scheduler.
        """
        self.device = device or (torch.device("cuda") if torch.cuda.is_available() else torch.device("cpu"))

        self.vae = vae
        self.vae_scale = vae.config.scaling_factor

        latent_grid_size = image_size // 8

        self.model = UNet2DModel(
            sample_size=latent_grid_size,
            in_channels=in_channels,
            out_channels=out_channels,
            layers_per_block=layers_per_block,
            block_out_channels=block_out_channels,
            down_block_types=down_block_types,
            up_block_types=up_block_types,
        ).to(self.device)

        self.scheduler = DDPMScheduler(
            num_train_timesteps=timesteps,
            beta_schedule=beta_schedule
        )

    def train(
        self,
        train_dataloader,
        val_dataloader=None,
        epochs: int = 8,
        lr: float = 4e-4,
        wandb_config: dict = None,
    ):
        """Train the diffusion model over the provided dataloader"""
        optimizer = torch.optim.AdamW(self.model.parameters(), lr=lr)
        train_losses = []
        val_losses = []
        best_val_loss = float('inf')
        global_step = 0

        if wandb_config is not None:
            wandb.init(**wandb_config)

        for epoch in range(epochs):
            self.model.train()

            epoch_train_losses = []

            loop = tqdm(train_dataloader, desc=f"Epoch {epoch+1}/{epochs}")
            for batch in loop:
<<<<<<< HEAD
                clean_images = batch["image"].to(self.device)
=======
                clean_images = batch["latents"].to(self.device)
>>>>>>> 171861b2
                noise = torch.randn_like(clean_images)
                timesteps = torch.randint(
                    0,
                    self.scheduler.num_train_timesteps,
                    (clean_images.size(0),),
                    device=self.device
                ).long()

                noisy_images = self.scheduler.add_noise(clean_images, noise, timesteps)
                noise_pred = self.model(noisy_images, timesteps).sample
                loss = F.mse_loss(noise_pred, noise)

                loss.backward()
                optimizer.step()
                optimizer.zero_grad()

                epoch_train_losses.append(loss.item())
                loop.set_postfix(loss=loss.item())

                if wandb_config is not None:
                    wandb.log({"train/loss": loss.item()}, step=global_step)

                global_step += 1

            avg_train_loss = sum(epoch_train_losses) / len(epoch_train_losses)
            train_losses.append(avg_train_loss)

            # Validation
            if val_dataloader is not None:
                self.model.eval()

                epoch_val_losses = []

                with torch.no_grad():
                    for batch in val_dataloader:
<<<<<<< HEAD
                        clean_images = batch["image"].to(self.device)
=======
                        clean_images = batch["latents"].to(self.device)
>>>>>>> 171861b2
                        noise = torch.randn_like(clean_images)
                        timesteps = torch.randint(
                            0,
                            self.scheduler.num_train_timesteps,
                            (clean_images.size(0),),
                            device=self.device
                        ).long()

                        noisy_images = self.scheduler.add_noise(clean_images, noise, timesteps)
                        noise_pred = self.model(noisy_images, timesteps).sample
                        loss = F.mse_loss(noise_pred, noise)
                        epoch_val_losses.append(loss.item())

                        global_step += 1

                avg_val_loss = sum(epoch_val_losses) / len(epoch_val_losses)
                val_losses.append(avg_val_loss)
            else:
                avg_val_loss = None

            if wandb_config is not None:
                log_data = {"epoch": epoch + 1, "epoch/train_loss": avg_train_loss}
                if avg_val_loss is not None:
                    log_data["epoch/val_loss"] = avg_val_loss
                wandb.log(log_data, step=global_step)

            val_str = f"{avg_val_loss:.4f}" if avg_val_loss is not None else "N/A"
            print(
                f"Epoch [{epoch+1}/{epochs}] "
                f"Train Loss: {avg_train_loss:.4f} "
                f"Val Loss: {val_str}"
            )

        return train_losses, val_losses

    def generate(
        self,
        n_images: int = 8,
        latent_channels: int = 4,
        num_inference_steps: int = 100,
    ):
        """Generate images from noise"""
        # Set timesteps for inference
        self.scheduler.set_timesteps(num_inference_steps)

        # Latent grid size
        latent_height = self.model.sample_size
        latent_width = self.model.sample_size

        # Start from pure noise
        sample = torch.randn(n_images, latent_channels, latent_height, latent_width, device=self.device)

        for t in self.scheduler.timesteps:
            with torch.no_grad():
                residual = self.model(sample, t).sample
            sample = self.scheduler.step(residual, t, sample).prev_sample

        with torch.no_grad():
            images = self.vae.decode(sample / self.vae_scale).sample

        return images<|MERGE_RESOLUTION|>--- conflicted
+++ resolved
@@ -4,11 +4,7 @@
 import wandb
 import yaml
 
-<<<<<<< HEAD
 from diffusers import UNet2DModel, DDIMScheduler, DDPMScheduler
-=======
-from diffusers import UNet2DModel, DDIMScheduler, AutoencoderKL
->>>>>>> 171861b2
 from huggingface_hub import login
 from dotenv import load_dotenv
 from tqdm import tqdm
@@ -112,11 +108,7 @@
 
             loop = tqdm(train_dataloader, desc=f"Epoch {epoch+1}/{epochs}")
             for batch in loop:
-<<<<<<< HEAD
                 clean_images = batch["image"].to(self.device)
-=======
-                clean_images = batch["latents"].to(self.device)
->>>>>>> 171861b2
                 noise = torch.randn_like(clean_images)
                 timesteps = torch.randint(
                     0,
@@ -152,11 +144,7 @@
 
                 with torch.no_grad():
                     for batch in val_dataloader:
-<<<<<<< HEAD
                         clean_images = batch["image"].to(self.device)
-=======
-                        clean_images = batch["latents"].to(self.device)
->>>>>>> 171861b2
                         noise = torch.randn_like(clean_images)
                         timesteps = torch.randint(
                             0,
@@ -195,26 +183,19 @@
     def generate(
         self,
         n_images: int = 8,
-        latent_channels: int = 4,
+        n_channels: int = 3,
         num_inference_steps: int = 100,
     ):
         """Generate images from noise"""
         # Set timesteps for inference
         self.scheduler.set_timesteps(num_inference_steps)
 
-        # Latent grid size
-        latent_height = self.model.sample_size
-        latent_width = self.model.sample_size
-
         # Start from pure noise
-        sample = torch.randn(n_images, latent_channels, latent_height, latent_width, device=self.device)
+        sample = torch.randn(n_images, n_channels, self.model.sample_size, self.model.sample_size).to(self.device)
 
         for t in self.scheduler.timesteps:
             with torch.no_grad():
                 residual = self.model(sample, t).sample
             sample = self.scheduler.step(residual, t, sample).prev_sample
 
-        with torch.no_grad():
-            images = self.vae.decode(sample / self.vae_scale).sample
-
-        return images+        return sample